**********************
Fitting Models to data
**********************

This module provides wrappers, called Fitters, around some Numpy and Scipy
fitting functions. All Fitters can be called as functions. They take an
instance of `~astropy.modeling.core.ParametricModel` as input and modify
`~astropy.modeling.core.ParametricModel.parameters` attribute. The idea is to
make this extensible and allow users to easily add other fitters.

Linear fitting is done using Numpy's `~numpy.linalg.lstsq` function.  There are
currently two non-linear fitters which use `~scipy.optimize.leastsq` and
`~scipy.optimize.slsqp`.

The rules for passing input to fitters are:

* Non-linear fitters work only with single data sets.

* The linear fitter can fit a single input to multiple data sets creating
  multiple parameter sets. For example fitting a 2D model with input x, y
  arrays of shape (n, m) to a z array of shape (p, n, m), will set
  model.parameters.n_inputs to p, even if it was 1 when the model was created.

* Attempting to fit a model with multiple parameter sets to a single data set
  results in an error.


Fitting examples
----------------

<<<<<<< HEAD
- Fitting a polynomial model to multiple data sets simultaneously::

    >>> p1 = models.Polynomial1DModel(3)
    >>> p1.c0 = 1
    >>> p1.c1 = 2
    >>> p1.parameters
    [1.0, 2.0, 0.0, 0.0]
    >>> x = np.arange(10)
    >>> y = p1(x)
    >>> yy = np.array([y, y]).T
    >>> p2 = models.Polynomial1DModel(3, param_dim=2)
    >>> pfit = fitting.LinearLSQFitter(p2)
    >>> pfit(x,yy)
    >>> print(p2.param_sets)
    array([[  1.00000000e+00,   1.00000000e+00],
           [  2.00000000e+00,   2.00000000e+00],
           [  3.91115939e-16,   3.91115939e-16],
           [ -2.99676984e-17,  -2.99676984e-17]])

Fitters support constrained fitting.

- All fitters support fixed (frozen) parameters through the ``fixed`` argument
  to models or setting the `~astropy.modeling.parameters.Parameter.fixed`
  attribute directly on a parameter.

  For linear fitters, freezing a polynomial coefficient means that a polynomial
  without that term will be fitted to the data. For example, fixing c0 in a
  polynomial model will fit a polynomial with the zero-th order term missing.
  However, the fixed value of the coefficient is used when evaluating the model::

      >>> x = np.arange(1, 10, .1)
      >>> p1 = models.Polynomial1DModel(2, param_dim=2)
      >>> p1.parameters = [1, 1, 2, 2, 3, 3]
      >>> p1.param_sets
      array([[ 1.,  1.],
             [ 2.,  2.],
             [ 3.,  3.]])
      >>> y = p1(x)
      >>> p1.c0.fixed = True
      >>> pfit = fitting.LinearLSQFitter(p1)
      >>> pfit(x, y)
      >>> p1.param_sets
      array([[ 1.,          1.        ],
             [ 2.38641216,  2.38641216],
             [ 2.96827886,  2.96827886]])


- A parameter can be `~astropy.modeling.parameters.Parameter.tied` (linked to
  another parameter). This can be done in two ways::

      >>> def tiedfunc(g1):
      ...    mean = 3 * g1.stddev
      ...    return mean
      >>> g1 = models.Gaussian1DModel(amplitude=10., mean=3, stddev=.5,
      ...                             tied={'mean': tiedfunc})

  or::

      >>> g1 = models.Gaussian1DModel(amplitude=10., mean=3, stddev=.5)
      >>> g1.mean.tied = tiedfunc
      >>> gfit = fitting.NonLinearLSQFitter(g1)

Bounded fitting is supported through the ``bounds`` arguments to models or by
setting `~astropy.modeling.parameters.Parameter.min` and
`~astropy.modeling.parameters.Parameter.max` attributes on a parameter.  Bounds
for the `~astropy.modeling.fitting.NonLinearLSQFitter` are always exactly
satisfied--if the value of the parameter is outside the fitting interval, it
will be reset to the value at the bounds. The
`~astropy.modeling.fitting.SLSQPFitter` handles bounds internally.

- Different fitters support different types of constraints::

    >>> fitting.LinearLSQFitter.supported_constraints
    ['fixed']
    >>> fitting.NonLinearLSQFitter.supported_constraints
    ['fixed', 'tied', 'bounds']
    >>> fitting.SLSQPFitter.supported_constraints
    ['bounds', 'eqcons', 'ineqcons', 'fixed', 'tied']
=======
- Fitting simultaneously a polynomial model to multiple data sets


>>> p1 = models.Polynomial1DModel(3)
>>> p1.c0 = 1
>>> p1.c1 = 2
>>> p1.parameters
array([ 1.,  2.,  0.,  0.])
>>> x = np.arange(10)
>>> y = p1(x)
>>> yy = np.array([y, y]).T
>>> p2 = models.Polynomial1DModel(3, param_dim=2)
>>> pfit = fitting.LinearLSQFitter(p2)
>>> pfit(x,yy)
>>> print(p2.param_sets)
[[  1.00000000e+00   1.00000000e+00]
 [  2.00000000e+00   2.00000000e+00]
 [  1.35314993e-16   1.35314993e-16]
 [ -1.65733755e-17  -1.65733755e-17]]

Fitters support constraint fitting.

- All fitters support fixed (frozen) parameters through the `fixed`
  argument to models or setting the `~astropy.modeling.parameters.Parameter.fixed`
  attribute directly on a parameter.

For linear fitters freezing a polynomial coefficient means that a
polynomial without that term will be fitted to the data. For example, fixing
``c0`` in a polynomial model will fit a polynomial with the zero-th order term missing.
However, the fixed value of the coefficient is used when evaluating the model.

>>> x = np.arange(1, 10, .1)
>>> p1 = models.Polynomial1DModel(2, param_dim=2)
>>> p1.parameters = [1, 1, 2, 2, 3, 3]
>>> p1.param_sets
array([[ 1.,  1.],
       [ 2.,  2.],
       [ 3.,  3.]])
>>> y = p1(x)
>>> p1.c1.fixed = True
>>> pfit = fitting.LinearLSQFitter(p1)
>>> pfit(x, y)
>>> p1.param_sets
array([[ 5.50225913,  5.50225913],
       [ 2.        ,  2.        ],
       [ 3.17551299,  3.17551299]])


- A parameter can be `~astropy.modeling.parameters.Parameter.tied`
  (linked to another parameter). This can be done in two ways:

>>> def tiedfunc(g1):
...    mean = 3 * g1.stddev[0]
...    return mean
>>> g1 = models.Gaussian1DModel(amplitude=10., mean=3, stddev=.5, tied={'mean': tiedfunc})

or

>>> g1 = models.Gaussian1DModel(amplitude=10., mean=3, stddev=.5)
>>> g1.mean.tied = tiedfunc
>>> gfit = fitting.NonLinearLSQFitter(g1)

Bounded fitting is supproted through the `bounds` arguments to models or by setting
`~astropy.modeling.parameters.Parameter.min` and `~astropy.modeling.parameters.Parameter.max`
attributes on a parameter. Bounds for the `~astropy.modeling.fitting.NonLinearLSQFitter`
are always exactly satisfied - if the value of the parameter is outside the fitting interval,
it will be reset to the value at the bounds. The `~astropy.modeling.fitting.SLSQPFitter` handles
bounds internally.

- Different fitters support different types of constraints.

>>> fitting.constraintsdef
{'LinearLSQFitter': ['fixed'],
 'NonLinearLSQFitter': ['fixed', 'tied', 'bounds'],
 'SLSQPFitter': ['bounds', 'eqcons', 'ineqcons', 'fixed', 'tied']}


>>>>>>> ef27b0c4
<|MERGE_RESOLUTION|>--- conflicted
+++ resolved
@@ -28,25 +28,24 @@
 Fitting examples
 ----------------
 
-<<<<<<< HEAD
 - Fitting a polynomial model to multiple data sets simultaneously::
 
     >>> p1 = models.Polynomial1DModel(3)
     >>> p1.c0 = 1
     >>> p1.c1 = 2
     >>> p1.parameters
-    [1.0, 2.0, 0.0, 0.0]
+    array([1., 2., 0., 0.])
     >>> x = np.arange(10)
     >>> y = p1(x)
     >>> yy = np.array([y, y]).T
     >>> p2 = models.Polynomial1DModel(3, param_dim=2)
     >>> pfit = fitting.LinearLSQFitter(p2)
-    >>> pfit(x,yy)
+    >>> pfit(x, yy)
     >>> print(p2.param_sets)
-    array([[  1.00000000e+00,   1.00000000e+00],
-           [  2.00000000e+00,   2.00000000e+00],
-           [  3.91115939e-16,   3.91115939e-16],
-           [ -2.99676984e-17,  -2.99676984e-17]])
+    [[  1.00000000e+00,   1.00000000e+00],
+     [  2.00000000e+00,   2.00000000e+00],
+     [  1.35314993e-16,   1.35314993e-16],
+     [ -1.65733755e-17,  -1.65733755e-17]])
 
 Fitters support constrained fitting.
 
@@ -55,9 +54,10 @@
   attribute directly on a parameter.
 
   For linear fitters, freezing a polynomial coefficient means that a polynomial
-  without that term will be fitted to the data. For example, fixing c0 in a
+  without that term will be fitted to the data. For example, fixing ``c0`` in a
   polynomial model will fit a polynomial with the zero-th order term missing.
-  However, the fixed value of the coefficient is used when evaluating the model::
+  However, the fixed value of the coefficient is used when evaluating the
+  model::
 
       >>> x = np.arange(1, 10, .1)
       >>> p1 = models.Polynomial1DModel(2, param_dim=2)
@@ -106,83 +106,4 @@
     >>> fitting.NonLinearLSQFitter.supported_constraints
     ['fixed', 'tied', 'bounds']
     >>> fitting.SLSQPFitter.supported_constraints
-    ['bounds', 'eqcons', 'ineqcons', 'fixed', 'tied']
-=======
-- Fitting simultaneously a polynomial model to multiple data sets
-
-
->>> p1 = models.Polynomial1DModel(3)
->>> p1.c0 = 1
->>> p1.c1 = 2
->>> p1.parameters
-array([ 1.,  2.,  0.,  0.])
->>> x = np.arange(10)
->>> y = p1(x)
->>> yy = np.array([y, y]).T
->>> p2 = models.Polynomial1DModel(3, param_dim=2)
->>> pfit = fitting.LinearLSQFitter(p2)
->>> pfit(x,yy)
->>> print(p2.param_sets)
-[[  1.00000000e+00   1.00000000e+00]
- [  2.00000000e+00   2.00000000e+00]
- [  1.35314993e-16   1.35314993e-16]
- [ -1.65733755e-17  -1.65733755e-17]]
-
-Fitters support constraint fitting.
-
-- All fitters support fixed (frozen) parameters through the `fixed`
-  argument to models or setting the `~astropy.modeling.parameters.Parameter.fixed`
-  attribute directly on a parameter.
-
-For linear fitters freezing a polynomial coefficient means that a
-polynomial without that term will be fitted to the data. For example, fixing
-``c0`` in a polynomial model will fit a polynomial with the zero-th order term missing.
-However, the fixed value of the coefficient is used when evaluating the model.
-
->>> x = np.arange(1, 10, .1)
->>> p1 = models.Polynomial1DModel(2, param_dim=2)
->>> p1.parameters = [1, 1, 2, 2, 3, 3]
->>> p1.param_sets
-array([[ 1.,  1.],
-       [ 2.,  2.],
-       [ 3.,  3.]])
->>> y = p1(x)
->>> p1.c1.fixed = True
->>> pfit = fitting.LinearLSQFitter(p1)
->>> pfit(x, y)
->>> p1.param_sets
-array([[ 5.50225913,  5.50225913],
-       [ 2.        ,  2.        ],
-       [ 3.17551299,  3.17551299]])
-
-
-- A parameter can be `~astropy.modeling.parameters.Parameter.tied`
-  (linked to another parameter). This can be done in two ways:
-
->>> def tiedfunc(g1):
-...    mean = 3 * g1.stddev[0]
-...    return mean
->>> g1 = models.Gaussian1DModel(amplitude=10., mean=3, stddev=.5, tied={'mean': tiedfunc})
-
-or
-
->>> g1 = models.Gaussian1DModel(amplitude=10., mean=3, stddev=.5)
->>> g1.mean.tied = tiedfunc
->>> gfit = fitting.NonLinearLSQFitter(g1)
-
-Bounded fitting is supproted through the `bounds` arguments to models or by setting
-`~astropy.modeling.parameters.Parameter.min` and `~astropy.modeling.parameters.Parameter.max`
-attributes on a parameter. Bounds for the `~astropy.modeling.fitting.NonLinearLSQFitter`
-are always exactly satisfied - if the value of the parameter is outside the fitting interval,
-it will be reset to the value at the bounds. The `~astropy.modeling.fitting.SLSQPFitter` handles
-bounds internally.
-
-- Different fitters support different types of constraints.
-
->>> fitting.constraintsdef
-{'LinearLSQFitter': ['fixed'],
- 'NonLinearLSQFitter': ['fixed', 'tied', 'bounds'],
- 'SLSQPFitter': ['bounds', 'eqcons', 'ineqcons', 'fixed', 'tied']}
-
-
->>>>>>> ef27b0c4
+    ['bounds', 'eqcons', 'ineqcons', 'fixed', 'tied']